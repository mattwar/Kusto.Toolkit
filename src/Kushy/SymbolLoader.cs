--- conflicted
+++ resolved
@@ -29,22 +29,22 @@
         /// Creates a new <see cref="SymbolLoader"/> instance. recommended method: SymbolLoader(KustoConnectionStringBuilder clusterConnection)
         /// </summary>
         /// <param name="clusterConnection">The cluster connection string.</param>
-<<<<<<< HEAD
         /// <param name="defaultDomain">The domain used to convert short cluster host names into full cluster host names.
         /// This string must start with a dot.  If not specified, the default domain is ".Kusto.Windows.Net"
         /// </param>
         public SymbolLoader(string clusterConnection, string defaultDomain = null)
-=======
-        public SymbolLoader(string strClusterConnection) : this(new KustoConnectionStringBuilder(strClusterConnection))
+            : this(new KustoConnectionStringBuilder(clusterConnection), defaultDomain)
         {
         }
 
         /// <summary>
         /// Creates a new <see cref="SymbolLoader"/> instance.
         /// </summary>
-        /// <param name="clusterConnection">The cluster connection of type KustoConnectionStringBuilder.</param>
-        public SymbolLoader(KustoConnectionStringBuilder clusterConnection)
->>>>>>> 4c06231b
+        /// <param name="clusterConnection">The cluster connection.</param>
+        /// <param name="defaultDomain">The domain used to convert short cluster host names into full cluster host names.
+        /// This string must start with a dot.  If not specified, the default domain is ".Kusto.Windows.Net"
+        /// </param>
+        public SymbolLoader(KustoConnectionStringBuilder clusterConnection, string defaultDomain = null)
         {
             _defaultConnection = clusterConnection;
             _defaultClusterName = GetHost(clusterConnection);
@@ -483,13 +483,7 @@
             return uri.Host;
         }
 
-<<<<<<< HEAD
-        private string GetClusterConnection(string clusterUriOrName)
-=======
-        private static readonly string KustoWindowsNet = ".kusto.windows.net";
-
         private KustoConnectionStringBuilder GetClusterConnection(string clusterUriOrName)
->>>>>>> 4c06231b
         {
             if (string.IsNullOrEmpty(clusterUriOrName)
                 || clusterUriOrName == _defaultClusterName)
